--- conflicted
+++ resolved
@@ -46,11 +46,7 @@
         <!-- src/Acme/BlogBundle/Resources/config/validation.xml -->
         <class name="Acme\BlogBundle\Entity\Author">
             <property name="birthday">
-<<<<<<< HEAD
-                <constraint name="Date" />         
-=======
                 <constraint name="Date" />
->>>>>>> 509043eb
             </property>
         </class>
 
